--- conflicted
+++ resolved
@@ -1,17 +1,9 @@
-# LLM Note Organizer
-
-A tool for organizing your notes from Drafts app into Obsidian with AI-powered categorization and tagging.
+# Note Organizer
+
+A powerful note organization system for Obsidian and other markdown-based note systems, using modern embedding techniques and LLM capabilities.
 
 ## Features
 
-<<<<<<< HEAD
-- **AI-powered categorization**: Automatically suggests categories for your notes
-- **Multiple classification methods**: Uses keyword matching, LLMs, and embeddings
-- **Human-in-the-loop approval**: Review and approve suggested categories
-- **Drafts JSON export support**: Works directly with Drafts app exports
-- **Obsidian integration**: Organizes notes into appropriate folders
-- **Category evaluation**: Compare the accuracy of different classification methods
-=======
 - **Semantic Search**: Find notes based on meaning, not just keywords
 - **Automatic Tagging**: Intelligent tag suggestions using embeddings and LLMs
 - **Markdown Processing**: Parses and processes sloppy markdown content into sections
@@ -19,136 +11,392 @@
 - **RESTful API**: Access all functionality through a well-documented API
 - **File Upload**: Easily import your existing markdown files
 - **Front Matter Support**: Extracts and processes YAML front matter
->>>>>>> b90ce58b
-
-## Getting Started
-
-### Prerequisites
-
-- Python 3.8+
-- Drafts app (for exporting notes)
-- Obsidian (for viewing organized notes)
-
-### Installation
+
+## Installation
+
+### Requirements
+
+- Python 3.9+
+- [uv](https://github.com/astral-sh/uv) (faster and more reliable than pip)
+
+### Setup
 
 1. Clone the repository:
+   ```bash
+   git clone https://github.com/yourusername/note-organizer.git
+   cd note-organizer
    ```
-   git clone https://github.com/yourusername/llm-note-organizer.git
-   cd llm-note-organizer
+
+2. Create a virtual environment and install the package:
+   ```bash
+   # Create and activate virtual environment
+   python -m venv .venv
+   source .venv/bin/activate  # On Windows: .venv\Scripts\activate
+   
+   # Install the package with uv
+   uv pip install -e .
    ```
 
-2. Install the required packages:
+3. Initialize the system:
+   ```bash
+   note-organizer init
    ```
-   pip install -r requirements.txt
-   ```
-
-3. (Optional) Set up API keys for improved categorization:
-   ```
-   export OPENAI_API_KEY="your-openai-key"  # for LLM tagging
-   export ANTHROPIC_API_KEY="your-anthropic-key"  # alternative for LLM tagging
-   ```
-
-### Exporting from Drafts
-
-1. Open the Drafts app on your device
-2. Select the drafts you want to export (or select all)
-3. Tap the "Share" button and choose "Export JSON"
-4. Save the JSON file to your computer
-
-### Using the Tool
-
-#### Processing Drafts JSON Export
-
-```bash
-python drafts_to_obsidian.py --input drafts_export.json --output /path/to/obsidian/vault
-```
-
-This will:
-1. Load the Drafts JSON export
-2. Process each draft with the AI categorization system
-3. Ask for your approval on categories (in interactive mode)
-4. Save the drafts to your Obsidian vault in organized folders
-
-#### Command-Line Options
-
-```
---input PATH          Input file (JSON or Markdown) or directory
---output PATH         Obsidian vault root directory
---schema PATH         Category schema file (default: category_schema.yaml)
---force               Overwrite existing files
---non-interactive     Run without user interaction
---recursive           Process directories recursively
---move                Move originals to archive after processing
---watch               Watch directory for new files
---interval SECONDS    Watch interval in seconds (default: 30)
---json                Force processing as Drafts JSON export
-```
-
-#### Testing Different Classifiers
-
-To evaluate and improve the classification system:
-
-1. Process a sample of notes with human approval:
-   ```bash
-   python process_notes.py --dir /path/to/notes --limit 20
-   ```
-
-2. Compare classifier performance:
-   ```bash
-   python compare_classifiers.py
-   ```
-
-3. View the generated plots in the `./plots` directory
-
-## Customizing Categories
-
-Edit `category_schema.yaml` to customize the category structure. The schema includes:
-
-- Hierarchical categories and subcategories
-- Keywords for each category
-- Tagging confidence thresholds
-- Embedding model configuration
-- LLM settings for tagging
-
-## Using with iCloud
-
-For a streamlined workflow with iCloud:
-
-1. Export drafts from Drafts app to iCloud Drive
-2. Set up a watched folder:
-   ```bash
-   python drafts_to_obsidian.py --input /path/to/icloud/drafts --output /path/to/obsidian --watch
-   ```
-3. New drafts will be automatically processed when they appear in the folder
-
-## Examples
-
-### Basic Usage
-
-```bash
-# Process a Drafts JSON export
-python drafts_to_obsidian.py --input my_drafts.json --output ~/Documents/Obsidian
-
-# Process a directory of markdown files
-python drafts_to_obsidian.py --input ~/Downloads/drafts --output ~/Documents/Obsidian --recursive
-
-# Non-interactive mode for batch processing
-python drafts_to_obsidian.py --input drafts_export.json --output ~/Obsidian --non-interactive
-```
-
-### Advanced Usage
-
-```bash
-# Process notes with human review to train the system
-python process_notes.py --dir ~/Notes --output processed.json
-
-# Compare classifier performance
-python compare_classifiers.py --input processed.json --plot-dir ./analysis
-
-# Run with a custom category schema
-python drafts_to_obsidian.py --input drafts.json --output ~/Obsidian --schema my_schema.yaml
-```
+
+This will create a default configuration file at `~/.config/note_organizer/config.yaml` and set up the database.
+
+## Configuration
+
+The default configuration is created at `~/.config/note_organizer/config.yaml` and includes:
+
+```yaml
+debug: true
+notes_dir: /path/to/your/notes
+database:
+  url: sqlite:///notes.db
+  echo: false
+api:
+  host: 127.0.0.1
+  port: 8000
+  cors_origins:
+  - http://localhost:3000
+embedding:
+  model_name: all-MiniLM-L6-v2
+  use_cce: true
+  cache_dir: .cache
+openai:
+  api_key: ''
+  model: gpt-3.5-turbo
+log:
+  level: INFO
+  path: logs
+```
+
+You should edit this file to:
+- Set your `notes_dir` to point to your Obsidian vault or other markdown notes location
+- Add your OpenAI API key if you want to use OpenAI for tagging (optional)
+
+## Usage
+
+### Command Line Interface
+
+Note Organizer provides a comprehensive CLI for managing your notes:
+
+```bash
+# Initialize the system
+note-organizer init
+
+# Process your notes
+note-organizer process --path /path/to/notes
+
+# Start the API server
+note-organizer api
+
+# List all notes
+note-organizer notes list
+
+# Search notes (semantic search)
+note-organizer notes search --query "your search query"
+
+# Full-text search
+note-organizer notes search --query "exact phrase" --full-text
+
+# List all tags
+note-organizer tags list
+
+# Create a new tag
+note-organizer tags create --name "concept" --category "topics"
+
+# Get note statistics
+note-organizer stats
+
+# Configure settings
+note-organizer config --llm openai --openai-key "your-api-key"
+
+# Show current configuration
+note-organizer config --show
+```
+
+For full documentation of available commands:
+
+```bash
+note-organizer --help
+```
+
+### Nushell Integration
+
+Note Organizer provides seamless integration with [Nushell](https://www.nushell.sh/), a modern shell designed for data manipulation.
+
+To install the Nushell integration:
+
+```bash
+note-organizer nushell --install
+```
+
+This will create a Nushell module in `~/.config/nushell/note_organizer.nu`. Add this to your Nushell configuration to use the commands:
+
+```nushell
+source ~/.config/nushell/note_organizer.nu
+```
+
+Example Nushell commands:
+
+```nushell
+# List all notes and show only those with more than 500 words
+notes list | where word_count > 500
+
+# Search for Python notes and sort by similarity
+notes search "python" | sort-by similarity_pct | reverse
+
+# Get tags and count how many are in each category
+tags list | group-by category | get technical | length
+
+# See note statistics
+stats | get top_tags | sort-by count | reverse | first 5
+```
+
+### Start the API Server
+
+```bash
+python -m note_organizer api
+```
+
+This will start a FastAPI server on http://127.0.0.1:8000 (or your configured host/port).
+
+### Process Your Notes
+
+```bash
+python -m note_organizer process --path /path/to/your/notes
+```
+
+This will scan your notes directory, index all markdown files, and process them.
+
+### API Documentation
+
+Once the server is running, you can access the API documentation at:
+- http://127.0.0.1:8000/docs
+
+### Example API Calls
+
+#### Get all tags
+
+```bash
+curl -X GET http://127.0.0.1:8000/tags
+```
+
+#### Search notes
+
+```bash
+curl -X GET "http://127.0.0.1:8000/search?query=your%20search%20query"
+```
+
+#### Create a new note
+
+```bash
+curl -X POST http://127.0.0.1:8000/notes \
+  -H "Content-Type: application/json" \
+  -d '{"title":"New Note","content":"# New Note\n\nThis is a new note.","tags":["example"]}'
+```
+
+## Architecture
+
+The system is organized into several modules:
+
+```mermaid
+graph TD
+    subgraph "User Interfaces"
+        CLI[Command Line Interface]
+        API[API Server]
+        NU[Nushell Integration]
+    end
+    
+    subgraph "Core Components"
+        CONFIG[Configuration]
+        DB[Database]
+    end
+    
+    subgraph "Services"
+        EMBED[Embedding Service]
+        TAG[Tagging Service]
+        PROC[Processor Service]
+        SEARCH[Search Service]
+    end
+    
+    subgraph "External Systems"
+        FS[File System]
+        LLM[LLM Providers]
+        OBS[Obsidian]
+    end
+    
+    CLI --> CONFIG
+    API --> CONFIG
+    NU --> CLI
+    
+    CLI --> PROC
+    CLI --> SEARCH
+    CLI --> TAG
+    CLI --> EMBED
+    
+    API --> PROC
+    API --> SEARCH
+    API --> TAG
+    API --> EMBED
+    
+    PROC --> FS
+    PROC --> DB
+    PROC --> EMBED
+    
+    SEARCH --> DB
+    SEARCH --> EMBED
+    SEARCH --> FS
+    
+    TAG --> DB
+    TAG --> EMBED
+    TAG --> LLM
+    
+    EMBED --> CONFIG
+    TAG --> CONFIG
+    PROC --> CONFIG
+    SEARCH --> CONFIG
+    
+    OBS --> FS
+    FS --> OBS
+```
+
+The system is organized into several modules:
+
+- **API**: FastAPI server and routes
+- **Core**: Configuration and utility functions
+- **DB**: Database models and connections
+- **Services**: Business logic and processing
+
+### Key Services
+
+- **EmbeddingService**: Generates and manages text embeddings using sentence-transformers and CCE
+- **TaggingService**: Creates and manages tags using rule-based and LLM approaches
+- **ProcessorService**: Processes markdown files, extracts sections, and manages the processing pipeline
+- **SearchService**: Provides semantic and full-text search capabilities for notes
+
+### Service Architecture
+
+Note Organizer uses a simple functional approach to services:
+
+- **No Singletons or Global State**: Each service instance is created independently
+- **Dependency Injection**: Services that need dependencies receive them as arguments
+- **Composition Over Inheritance**: Services are composed together rather than inheriting from each other
+- **Functional Interface**: The `service_factory.py` module provides functions to create service instances
+
+Example usage:
+
+```python
+# Create services
+from note_organizer.services.service_factory import create_embedding_service, create_tagging_service
+
+# Create services with explicit dependencies
+embedding_service = create_embedding_service()
+tagging_service = create_tagging_service(embedding_service=embedding_service)
+
+# Use the services
+embedding = embedding_service.get_embedding("Some text")
+tags = tagging_service.generate_tags_for_note("Note content", "Note title")
+```
+
+### Data Model
+
+```mermaid
+erDiagram
+    Note ||--o{ NoteSection : contains
+    Note ||--o{ TagNoteLink : has
+    Tag ||--o{ TagNoteLink : used_in
+    
+    Note {
+        int id PK
+        string title
+        string filename
+        string path
+        int word_count
+        boolean has_front_matter
+        datetime created_at
+        datetime updated_at
+    }
+    
+    NoteSection {
+        int id PK
+        int note_id FK
+        string heading
+        string content
+        int order
+        blob embedding
+        int word_count
+    }
+    
+    Tag {
+        int id PK
+        string name
+        string category
+        string description
+    }
+    
+    TagNoteLink {
+        int id PK
+        int note_id FK
+        int tag_id FK
+        float confidence
+    }
+```
+
+## Development
+
+### Running Tests
+
+```bash
+pytest
+```
+
+### Building Documentation
+
+```bash
+cd docs
+make html
+```
+
+## Obsidian Plugin (Planned)
+
+Note Organizer will include an Obsidian plugin for seamless integration. The plugin will provide:
+
+- **Quick Tag**: Tag notes directly from Obsidian
+- **Semantic Search**: Search your notes by meaning without leaving Obsidian
+- **Tag Management**: Browse and organize your tags
+- **Suggestions**: Get automatic tag suggestions based on note content
+
+The plugin is currently in development and will be available soon. The plugin will connect to the Note Organizer API server to provide these features.
+
+## Drafts App Integration
+
+Note Organizer now includes integration with the popular [Drafts app](https://getdrafts.com/) for iOS, iPadOS, and macOS, enabling a seamless workflow from quick capture to organized knowledge management.
+
+### Features
+
+- **AI-powered tagging**: Get intelligent tag suggestions for notes captured in Drafts
+- **Content refinement**: Improve your writing with AI assistance directly in Drafts
+- **Smart export to Obsidian**: Export notes to Obsidian with AI-suggested folder organization
+- **Note splitting**: Break long notes into multiple focused notes with proper structure
+
+### Getting Started with Drafts Integration
+
+1. Install the Drafts actions from the `drafts_actions` directory
+2. Configure your API connection in Drafts when prompted
+3. Start capturing notes in Drafts and use the actions to process and organize them
+
+For detailed setup and usage instructions, see the [Drafts Integration README](drafts_actions/README.md).
 
 ## License
 
-MIT+MIT License
+
+## Acknowledgements
+
+- [sentence-transformers](https://github.com/UKPLab/sentence-transformers) for providing embedding models
+- [DSPy](https://github.com/stanfordnlp/dspy) for LLM programming
+- [FastAPI](https://fastapi.tiangolo.com/) for the API framework
+- [SQLAlchemy](https://www.sqlalchemy.org/) for database ORM
+- [PyYAML](https://pyyaml.org/) for YAML processing 